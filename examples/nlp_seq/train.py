--- conflicted
+++ resolved
@@ -67,38 +67,13 @@
     default=1e-1,
     help=('Decay factor for AdamW style weight decay.'))
 
-<<<<<<< HEAD
 flags.DEFINE_integer('max_length', default=256,
-                     help=('maximum length of examples.'))
-=======
-flags.DEFINE_integer(
-    'max_target_length',
-    default=256,
-    help=('Maximum length of training examples.'))
-flags.DEFINE_integer(
-    'max_eval_target_length',
-    default=256,
-    help=('Maximum length of eval examples.'))
->>>>>>> bec9232c
+                     help=('Maximum length of examples.'))
 
 flags.DEFINE_integer(
     'random_seed', default=0, help=('Integer for PRNG random seed.'))
 
-<<<<<<< HEAD
-flags.DEFINE_string('train', default='', help=('path to training data.'))
-=======
-# Please, download with following command line or select
-# other release at https://universaldependencies.org/#download.
-#
-# curl -# -o ud-treebanks-v2.0.tgz \
-#   https://lindat.mff.cuni.cz/repository/xmlui/bitstream/handle/11234/1-1976/ud-treebanks-v2.0.tgz
-# tar xzf ud-treebanks-v2.0.tgz
-# select the language, e.g. Ancient_Greek with acronym 'grc'
-# for instance 'train': ud-treebanks-v2.0/UD_Ancient_Greek/grc-ud-train.conllu
-# and for 'dev': ud-treebanks-v2.0/UD_Ancient_Greek/grc-ud-dev.conllu
-# and provide as flag.
 flags.DEFINE_string('train', default='', help=('Path to training data.'))
->>>>>>> bec9232c
 
 flags.DEFINE_string('dev', default='', help=('Path to development data.'))
 
